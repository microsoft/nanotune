import os
import json
import copy
import logging

import numpy as np
import scipy as sc
from scipy.signal import argrelextrema

from typing import Optional, Dict, List, Tuple, Any

import matplotlib
import matplotlib.pyplot as plt
import matplotlib.ticker as tick
from mpl_toolkits.axes_grid1 import make_axes_locatable
from numpy import linalg as lg

# from matplotlib2tikz import save as tikz_save

from scipy.optimize import least_squares
from scipy.stats import norm

# from qcodes.self.experiment_container import load_by_id

import nanotune as nt
from nanotune.fit.datafit import DataFit
from nanotune.utils import format_axes
from nanotune.data.plotting import (default_plot_params,
                                    colors_dict, plot_params_type)

logger = logging.getLogger(__name__)
AxesTuple = Tuple[matplotlib.axes.Axes, matplotlib.colorbar.Colorbar]


class PinchoffFit(DataFit):
    """

    Args:
        run_id (int): QCoDeS run id of the dataset to fit.
        db_name (str): Name of database where the dataset to fit is saved.
        db_folder (optional str): Folder there database db_name is saved.
        gradient_percentile (optional float):
        get_transition_from_fit (optional bool):

    Attributes:
        features (dict):
        next_actions (list):

        gradient_percentile
        get_transition_from_fit

    Methods:
    """

    def __init__(
        self,
        run_id: int,
        db_name: str,
        db_folder: Optional[str] = None,
        gradient_percentile: float = 25,
        get_transition_from_fit: bool = False,
    ) -> None:
        if db_folder is None:
            db_folder = nt.config["db_folder"]

        DataFit.__init__(
            self,
            run_id,
            db_name,
            db_folder=db_folder,
        )

        self.gradient_percentile = gradient_percentile
        self.get_transition_from_fit = get_transition_from_fit

        self._low_signal: Dict[str, float] = {}
        self._high_signal: Dict[str, float] = {}
        self._transition_voltage: Dict[str, float] = {}
        self._transition_signal: Dict[str, float] = {}

        self._low_signal_index: Dict[str, float] = {}
        self._high_signal_index: Dict[str, float] = {}
        self._transition_signal_index: Dict[str, float] = {}

        n_points = self.data['dc_current']['voltage_x'].shape[0]
        self._normalized_voltage = np.linspace(0, 1, n_points)

    @property
    def next_actions(self) -> Dict[str, List[str]]:
        """"""
<<<<<<< HEAD
        if not self._low_signal:
            self.compute_transition_interval()
=======
        # if not self._low_signal:
        self.compute_transition_interval()
        print("Getting new transition interval")
>>>>>>> ecc89ba3
        self._next_actions = {}
        for read_meth in self.readout_methods:
            self._next_actions[read_meth] = []

            if self._high_signal[read_meth] < 0.8:
                self._next_actions[read_meth].append("x more negative")
            if self._low_signal[read_meth] > 0.2:
                self._next_actions[read_meth].append("x more positive")

        return self._next_actions

    def find_fit(self) -> None:
        """"""
        for r_meth in self.readout_methods:
            (bounds,
             initial_guess) = self.compute_initial_guess(readout_method=r_meth)
            smooth_signal = self.filtered_data[r_meth].values

            def err_func(p: List[float]) -> np.ndarray:
                err = self.fit_fct(self._normalized_voltage, p)
                err = (err - smooth_signal) / lg.norm(smooth_signal)
                return err

            sub_res = least_squares(
                err_func,
                initial_guess,
                method="trf",
                loss="cauchy",
                verbose=0,
                bounds=bounds,
                gtol=1e-15,
                ftol=1e-15,
                xtol=1e-15,
            )

            self._retain_fit_result(sub_res, r_meth)

        self.compute_transition_interval()
        self.compute_transition_voltage()

        self._retain_transition_features()
        self.save_features()

    def compute_transition_interval(self) -> None:
        """
        Using the signal gradient to determine where the transition from high
         to low voltage occurs
        """
        for read_meth in self.readout_methods:
            if not self.get_transition_from_fit:
                temp_sig = self.filtered_data[read_meth].values
                temp_v = self.filtered_data[read_meth]['voltage_x'].values
            else:
                fit_feat = [
                    self.features[read_meth]["amplitude"],
                    self.features[read_meth]["slope"],
                    self.features[read_meth]["offset"],
                ]
                temp_sig = self.fit_fct(self._normalized_voltage, fit_feat)
                temp_v = self._normalized_voltage

            gradient = np.gradient(temp_sig, temp_v)
            max_gradient = np.max(gradient)
            max_gradient = self.gradient_percentile * max_gradient / 100
            logger.debug(f"max_gradient = {max_gradient}")

            range_idx = np.where(gradient >= max_gradient)[0]
            logger.debug(f"Valid range indexes: {range_idx}")

            if range_idx[0].size > 0:
                low_idx = np.where(temp_sig == min(temp_sig[range_idx]))[0][0]
                high_idx = np.where(temp_sig == max(temp_sig[range_idx]))[0][0]
            else:
                low_idx = np.where(temp_sig == min(temp_sig))[0][0]
                high_idx = np.where(temp_sig == max(temp_sig))[0][0]
                logger.warning("No good valid range found.")

            self._low_signal[read_meth] = temp_sig[low_idx]
            self._high_signal[read_meth] = temp_sig[high_idx]

            self._low_signal_index[read_meth] = low_idx
            self._high_signal_index[read_meth] = high_idx

    def compute_transition_voltage(self) -> None:
        """"""
        for read_meth in self.readout_methods:
            if not self.get_transition_from_fit:
                temp_sig = self.filtered_data[read_meth].values
                temp_v = self.filtered_data[read_meth]['voltage_x'].values
            else:
                fit_feat = [
                    self.features[read_meth]["amplitude"],
                    self.features[read_meth]["slope"],
                    self.features[read_meth]["offset"],
                ]
                temp_sig = self.fit_fct(self._normalized_voltage, fit_feat)
                temp_v = self._normalized_voltage

            fit_gradient = np.gradient(temp_sig, temp_v)
            relevant_idx = np.argmax(fit_gradient)
            self._transition_signal_index[read_meth] = relevant_idx

            self._transition_signal[read_meth] = temp_sig[relevant_idx]
            self._transition_voltage[read_meth] = temp_v[relevant_idx]

    def compute_initial_guess(
        self,
        readout_method: str = 'dc_current',
    ) -> Tuple[Tuple[List[float], List[float]], List[float]]:
        """"""
        signal = self.data[readout_method].values
        amplitude_init = np.max(signal) - np.min(signal)
        amplitude_min = 0
        amplitude_max = amplitude_init

        slope_init = 1/amplitude_init
        slope_min = 0
        slope_max = np.inf

        # voltage_offset is the horizontal offset: not important
        # We do not care where in voltage space the transition happens
        # but we need to shift the fit horizontally to make it overlap
        # with the data
        voltage_offset_init = (
            np.max(self._normalized_voltage) - np.min(self._normalized_voltage)
        ) / 2
        voltage_offset_min = -np.inf
        voltage_offset_max = np.inf

        min_bounds = [amplitude_min, slope_min, voltage_offset_min]
        max_bounds = [amplitude_max, slope_max, voltage_offset_max]

        bounds = (min_bounds, max_bounds)
        initial_guess = [amplitude_init, slope_init, voltage_offset_init]

        return bounds, initial_guess

    def fit_fct(self, v: np.ndarray, params: List[float]) -> np.ndarray:
        """
        Function we use to fit pinch off curves.

        x: input vector, usually gate voltage in V
        a: parameter referred to as 'amplitude'
        b: parameter referred to as 'slope'
        c: a (kind of) shift
        """
        fit = 1 + np.tanh(params[1] * v + params[2])
        return params[0] * fit

    def _retain_fit_result(self, subres, read_meth):
        self._features[read_meth] = {}
        self._features[read_meth]["amplitude"] = subres.x[0]
        self._features[read_meth]["slope"] = subres.x[1]
        self._features[read_meth]["offset"] = subres.x[2]
        self._features[read_meth]["residuals"] = lg.norm(subres.fun)

    def _retain_transition_features(self) -> None:
        for read_meth in self.readout_methods:
            v_x = self.data[read_meth]['voltage_x'].values
            low_idx = self._low_signal_index[read_meth]
            high_idx = self._high_signal_index[read_meth]
            trans_v = self._transition_voltage[read_meth]
            trans_s = self._transition_signal[read_meth]

            self._features[read_meth]["low_voltage"] = v_x[low_idx]
            self._features[read_meth]["high_voltage"] = v_x[high_idx]
<<<<<<< HEAD
            self._features[read_meth]["low_signal"] = self._low_signal[read_meth]
            self._features[read_meth]["high_signal"] = self._high_signal[read_meth]
            self._features[read_meth]["transition_voltage"] = trans_v
            self._features[read_meth]["transition_signal"] = trans_s
=======
            self._features[read_meth]["_low_signal"] = self._low_signal[read_meth]
            self._features[read_meth]["_high_signal"] = self._high_signal[read_meth]
            self._features[read_meth]["_transition_voltage"] = trans_v
            self._features[read_meth]["_transition_signal"] = trans_s
>>>>>>> ecc89ba3
            sign = self.data[read_meth].values
            self._features[read_meth]["max_signal"] = np.max(sign)
            self._features[read_meth]["min_signal"] = np.min(sign)

    def plot_fit(
        self,
        ax: Optional[matplotlib.axes.Axes] = None,
        colorbar: Optional[matplotlib.colorbar.Colorbar] = None,
        save_figures: bool = True,
        plot_gradient: Optional[bool] = True,
        plot_smooth: Optional[bool] = True,
        filename: Optional[str] = None,
        file_location: Optional[str] = None,
        plot_params: Optional[plot_params_type] = None,
    ) -> AxesTuple:
        """"""
        if plot_params is None:
            plot_params = default_plot_params
        if not self._high_signal_index:
            self.find_fit()
        matplotlib.rcParams.update(plot_params)
        fig_title = f"Pinchoff fit {self.guid}"

        arrowprops = dict([
                    ('arrowstyle', "->"),
                    ('color', plot_params["axes.edgecolor"]),
                    ('shrinkA', 5),
                    ('shrinkB', 5),
                    ('patchA', None),
                    ('patchB', None),
                    ('connectionstyle', "arc3,rad=0"),
        ])
        bbox = dict([
                    ('boxstyle', "round,pad=0.4"),
                    ('fc', "white"),
                    ('ec', plot_params["axes.edgecolor"]),
                    ('lw', plot_params["axes.linewidth"]),
        ])

        if ax is None:
            fig_size = copy.deepcopy(plot_params["figure.figsize"])
            fig_size[1] *= len(self.readout_methods) * 0.8  # type: ignore
            fig, ax = plt.subplots(len(self.readout_methods),
                                   1, squeeze=False, figsize=fig_size)

        for r_i, read_meth in enumerate(self.readout_methods):
            voltage = self.data[read_meth]['voltage_x'].values
            signal = self.data[read_meth].values

            ax[r_i, 0].plot(voltage, signal, label="signal", zorder=6)
            ax[r_i, 0].set_xlabel(self.get_plot_label(read_meth, 0))
            ax[r_i, 0].set_ylabel(self.get_plot_label(read_meth, 1))
            ax[r_i, 0].set_title(str(fig_title))

            H_v = voltage[self._high_signal_index[read_meth]]
            H_s = signal[self._high_signal_index[read_meth]]
            ax[r_i, 0].annotate(
                "H",
                xy=(H_v, H_s),
                xytext=(0, -40),
                textcoords="offset points",
                ha="right",
                va="bottom",
                bbox=bbox,
                arrowprops=arrowprops,
            )
            L_v = voltage[self._low_signal_index[read_meth]]
            L_s = signal[self._low_signal_index[read_meth]]
            ax[r_i, 0].annotate(
                "L",
                xy=(L_v, L_s),
                xytext=(0, 20),
                textcoords="offset points",
                ha="right",
                va="bottom",
                bbox=bbox,
                arrowprops=arrowprops,
            )
            T_v = voltage[self._transition_signal_index[read_meth]]
            T_s = signal[self._transition_signal_index[read_meth]]
            ax[r_i, 0].annotate(
                "T",
                xy=(T_v, T_s),
                xytext=(0, 20),
                textcoords="offset points",
                ha="right",
                va="bottom",
                bbox=bbox,
                arrowprops=arrowprops,
            )

            if plot_smooth:
                smooth = self.filtered_data[read_meth].values
                ax[r_i, 0].plot(
                    voltage, smooth, label="smooth", zorder=2
                )

            if plot_gradient:
                gradient = np.gradient(signal, voltage)
                gradient /= np.max(gradient)

                ax[r_i, 0].plot(voltage, gradient, label="gradient", zorder=0)

            fit_feat = [
                self.features[read_meth]["amplitude"],
                self.features[read_meth]["slope"],
                self.features[read_meth]["offset"],
            ]
            fit = self.fit_fct(self._normalized_voltage, fit_feat)
            ax[r_i, 0].plot(voltage, fit, label="fit", zorder=4)
            ax[r_i, 0].legend(loc="lower right", bbox_to_anchor=(1, 0.1))

            divider = make_axes_locatable(ax[r_i, 0])
            cbar_ax = divider.append_axes("right", size="5%", pad=0.06)
            cbar_ax.set_facecolor("none")
            for caxis in ["top", "bottom", "left", "right"]:
                cbar_ax.spines[caxis].set_linewidth(0)
            cbar_ax.set_xticks([])
            cbar_ax.set_yticks([])

        fig.tight_layout()

        if save_figures:
            if file_location is None:
                file_location = os.path.join(
                    nt.config["db_folder"], "tuning_results", self.device_name
                )
            if not os.path.exists(file_location):
                os.makedirs(file_location)

            if filename is None:
                filename = f"pinchofffit_{self.guid}"
            else:
                filename = os.path.splitext(filename)[0]

            path = os.path.join(file_location, filename + ".png")
            plt.savefig(path, format="png", dpi=600, bbox_inches="tight")

        return ax, None

    def plot_features(
        self,
        save_figures: bool = True,
        ax: Optional[matplotlib.axes.Axes] = None,
        highlight_color: Optional[str] = "indianred",
        fill_color: Optional[str] = "indianred",
        fill_hatch: Optional[str] = None,
        filename: Optional[str] = None,
        file_location: Optional[str] = None,
        plot_params: Optional[plot_params_type] = None,
    ) -> AxesTuple:
        """"""
        if plot_params is None:
            plot_params = default_plot_params
        matplotlib.rcParams.update(plot_params)

        if not self._high_signal_index:
            self.find_fit()

        fig_title = f"Pinchoff features {self.guid}"

        if ax is None:
            fig_size = copy.deepcopy(plot_params["figure.figsize"])
            fig_size[1] *= len(self.readout_methods) * 0.8  # type: ignore
            fig, ax = plt.subplots(len(self.readout_methods), 1,
                                   squeeze=False, figsize=fig_size)

        color = highlight_color
        pad = 0.02

        for r_i, read_meth in enumerate(self.readout_methods.keys()):
            voltage = self.data[read_meth]['voltage_x'].values
            signal = self.data[read_meth].values

            ax[r_i, 0].plot(voltage, signal, linestyle="-",
                            label="signal", zorder=10)
            ax[r_i, 0].set_xlabel(self.get_plot_label(read_meth, 0))
            ax[r_i, 0].set_ylabel(self.get_plot_label(read_meth, 1))
            ax[r_i, 0].set_title(fig_title)

            fit_feat = [
                self.features[read_meth]["amplitude"],
                self.features[read_meth]["slope"],
                self.features[read_meth]["offset"],
            ]

            ax[r_i, 0].plot(
                voltage,
                self.fit_fct(self._normalized_voltage, fit_feat),
                linestyle="-",
                label="fit",
                zorder=6,
            )

            ax[r_i, 0].fill_between(
                voltage,
                signal,
                self.fit_fct(self._normalized_voltage, fit_feat),
                label="residuals",
                color=fill_color,
                hatch=fill_hatch,
            )  # '0.75')

            pad_n = 2
            T_idx = self._transition_signal_index[read_meth]
            H_idx = self._high_signal_index[read_meth]
            L_idx = self._low_signal_index[read_meth]

            ax[r_i, 0].vlines(
                x=voltage[T_idx + pad_n] + 1 * pad,
                ymin=signal[T_idx - pad_n],
                ymax=signal[T_idx + pad_n],
                linestyles="dashed",
                color=color,
            )
            ax[r_i, 0].hlines(
                y=signal[T_idx - pad_n],
                xmin=voltage[T_idx - pad_n] + 1 * pad,
                xmax=voltage[T_idx + pad_n] + 1 * pad,
                linestyles="dashed",
                color=color,
            )
            ax[r_i, 0].plot(
                (voltage[T_idx - pad_n] + 1 * pad, voltage[T_idx + pad_n] + 1 * pad),
                (signal[T_idx - pad_n], signal[T_idx + pad_n]),
                color=color,
                linestyle="dashed",
            )
            ax[r_i, 0].text(
                voltage[T_idx + pad_n] + 2 * pad, signal[T_idx] - pad, "slope"
            )

            ax[r_i, 0].hlines(
                y=signal[T_idx],
                xmin=np.min(voltage),
                xmax=voltage[T_idx],
                linestyles="dashed",
                color=color,
            )
            ax[r_i, 0].text(
                np.min(voltage),
                signal[T_idx] + pad,
                "transition",
                fontsize=plot_params["font.size"],
            )

            ax[r_i, 0].hlines(
                y=signal[H_idx],
                xmin=np.min(voltage),
                xmax=voltage[H_idx],
                linestyles="dashed",
                color=color,
            )
            ax[r_i, 0].text(np.min(voltage), signal[H_idx] + pad, "high")

            ax[r_i, 0].hlines(
                y=signal[L_idx],
                xmin=np.min(voltage),
                xmax=voltage[L_idx],
                linestyles="dashed",
                zorder=10,
                color=color,
            )
            ax[r_i, 0].text(np.min(voltage), signal[L_idx] + pad, "low")

            ax[r_i, 0].legend(loc="lower right", bbox_to_anchor=(1, 0))

            divider = make_axes_locatable(ax[r_i, 0])
            cbar_ax = divider.append_axes("right", size="5%", pad=0.06)
            cbar_ax.set_facecolor("none")
            for caxis in ["top", "bottom", "left", "right"]:
                cbar_ax.spines[caxis].set_linewidth(0)
            cbar_ax.set_xticks([])
            cbar_ax.set_yticks([])

            ax[r_i, 0].set_aspect("auto")

        fig.tight_layout()
        if save_figures:
            if file_location is None:
                file_location = os.path.join(
                    nt.config["db_folder"], "tuning_results", self.device_name
                )
            if not os.path.exists(file_location):
                os.makedirs(file_location)

            if filename is None:
                filename = f"pinchoff_features_{self.guid}"
            else:
                filename = os.path.splitext(filename)[0]

            path = os.path.join(file_location, filename + ".png")
            plt.savefig(path, format="png", dpi=600, bbox_inches="tight")

        return ax, None<|MERGE_RESOLUTION|>--- conflicted
+++ resolved
@@ -88,14 +88,8 @@
     @property
     def next_actions(self) -> Dict[str, List[str]]:
         """"""
-<<<<<<< HEAD
         if not self._low_signal:
             self.compute_transition_interval()
-=======
-        # if not self._low_signal:
-        self.compute_transition_interval()
-        print("Getting new transition interval")
->>>>>>> ecc89ba3
         self._next_actions = {}
         for read_meth in self.readout_methods:
             self._next_actions[read_meth] = []
@@ -262,17 +256,10 @@
 
             self._features[read_meth]["low_voltage"] = v_x[low_idx]
             self._features[read_meth]["high_voltage"] = v_x[high_idx]
-<<<<<<< HEAD
             self._features[read_meth]["low_signal"] = self._low_signal[read_meth]
             self._features[read_meth]["high_signal"] = self._high_signal[read_meth]
             self._features[read_meth]["transition_voltage"] = trans_v
             self._features[read_meth]["transition_signal"] = trans_s
-=======
-            self._features[read_meth]["_low_signal"] = self._low_signal[read_meth]
-            self._features[read_meth]["_high_signal"] = self._high_signal[read_meth]
-            self._features[read_meth]["_transition_voltage"] = trans_v
-            self._features[read_meth]["_transition_signal"] = trans_s
->>>>>>> ecc89ba3
             sign = self.data[read_meth].values
             self._features[read_meth]["max_signal"] = np.max(sign)
             self._features[read_meth]["min_signal"] = np.min(sign)
