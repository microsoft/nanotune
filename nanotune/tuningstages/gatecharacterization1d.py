--- conflicted
+++ resolved
@@ -1,25 +1,12 @@
-<<<<<<< HEAD
 import logging
 from typing import Any, Dict, List, Tuple
 
-=======
-from typing import (
-    Tuple,
-    List,
-    Dict,
-    Any,
-)
-import logging
->>>>>>> d9b20499
 import qcodes as qc
 from typing_extensions import Literal
 
-<<<<<<< HEAD
 import nanotune as nt
 from nanotune.classification.classifier import Classifier
 from nanotune.device_tuner.tuningresult import TuningResult
-=======
->>>>>>> d9b20499
 from nanotune.fit.pinchofffit import PinchoffFit
 from nanotune.tuningstages.tuningstage import TuningStage
 
