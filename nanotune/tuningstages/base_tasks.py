--- conflicted
+++ resolved
@@ -22,11 +22,6 @@
 
 import nanotune as nt
 from nanotune.classification.classifier import Classifier
-<<<<<<< HEAD
-=======
-from nanotune.fit.datafit import DataFit
-from .take_data import take_data
->>>>>>> d9b20499
 from nanotune.device_tuner.tuningresult import TuningResult
 from nanotune.fit.datafit import DataFit
 
