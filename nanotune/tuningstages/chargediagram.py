--- conflicted
+++ resolved
@@ -1,18 +1,14 @@
 import logging
 from functools import partial
-<<<<<<< HEAD
 from typing import Any, Dict, List, Optional, Tuple
 
 import qcodes as qc
 from typing_extensions import TypedDict
-=======
->>>>>>> d9b20499
 
 import nanotune as nt
 from nanotune.classification.classifier import Classifier
 from nanotune.device_tuner.tuningresult import TuningResult
 from nanotune.fit.dotfit import DotFit
-<<<<<<< HEAD
 from nanotune.tuningstages.tuningstage import TuningStage
 
 from .base_tasks import (  # please update docstrings if import path changes
@@ -27,29 +23,6 @@
                                   get_range_directives_chargediagram,
                                   segment_dot_data, translate_dot_regime,
                                   verify_dot_classification)
-=======
-from .base_tasks import (  # please update docstrings if import path changes
-    conclude_iteration_with_range_update,
-    get_fit_range_update_directives,
-    get_extracted_features,
-    ReadoutMethodsDict,
-    SetpointSettingsDict,
-    DataSettingsDict,
-)
-
-from .chargediagram_tasks import (
-    get_range_directives_chargediagram,
-    segment_dot_data,
-    classify_dot_segments,
-    get_new_chargediagram_ranges,
-    conclude_dot_classification,
-    get_dot_segment_regimes,
-    determine_dot_regime,
-    verify_dot_classification,
-    translate_dot_regime,
-    DotClassifierDict,
-)
->>>>>>> d9b20499
 
 RangeChangeSettingsDict = TypedDict(
     "RangeChangeSettingsDict",
