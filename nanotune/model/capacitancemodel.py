--- conflicted
+++ resolved
@@ -5,13 +5,8 @@
 import scipy as sc
 import itertools
 import json
-<<<<<<< HEAD
 import logging
 import copy
-=======
-import copy
-
->>>>>>> 76ba2431
 
 from numpy.linalg import inv
 from numpy.linalg import multi_dot
@@ -84,11 +79,7 @@
         name: str,
         charge_nodes: Optional[Dict[int, str]] = None,
         voltage_nodes: Optional[Dict[int, str]] = None,
-<<<<<<< HEAD
         N: Optional[Sequence[int]] = None,  # charge configuration
-=======
-        N: Optional[Sequence[int]] = None,
->>>>>>> 76ba2431
         V_v: Optional[Sequence[float]] = None,
         C_cc_off_diags: Optional[Sequence[float]] = None,
         C_cv: Optional[Sequence[Sequence[float]]] = None,
@@ -577,15 +568,9 @@
     ) -> float:
         """Calculates chemical potential of a specific charge node for a given
         charge and voltage configuration. Using:
-<<<<<<< HEAD
 
         .. math::
 
-=======
-
-        .. math::
-
->>>>>>> 76ba2431
             \mu_{j}(\vec{N}, \vec{V}_{v})  = \frac{-q^{2}}{2} \hat{e}_{j}^{T}  \mathbf{C_{cc}^{-1}} \hat{e}_{j}
 				+ q^{2} \vec{N}^{T}  \mathbf{C_{cc}^{-1}} \hat{e}_{j}
 				+ q \hat{e}_{j}^{T}  \mathbf{C_{cc}^{-1}}  \mathbf{C_{cv}} \vec{V}_{v}.
@@ -659,11 +644,7 @@
                 should occur.
 
         Returns:
-<<<<<<< HEAD
             int: QCoDeS data run ID
-=======
-            int: QCoDeS data run ID.
->>>>>>> 76ba2431
         """
         self.set_voltage(voltage_node_idx[0], np.min(voltage_ranges[0]))
         self.set_voltage(voltage_node_idx[1], np.min(voltage_ranges[1]))
@@ -772,10 +753,6 @@
         Returns:
             int: QCoDeS data run ID.
         """
-<<<<<<< HEAD
-=======
-
->>>>>>> 76ba2431
         self.set_voltage(voltage_node_idx, np.min(voltage_range))
         signal = np.zeros(n_steps)
 
@@ -916,19 +893,11 @@
 
         for dot_id in range(n_dots):
             e_hat = I_mat[dot_id]
-<<<<<<< HEAD
 
             charge_state = N_current + e_hat
             charge_state[charge_state < 0] = 0
             energies.append(self.compute_energy(N=charge_state, V_v=V_v))
 
-=======
-
-            charge_state = N_current + e_hat
-            charge_state[charge_state < 0] = 0
-            energies.append(self.compute_energy(N=charge_state, V_v=V_v))
-
->>>>>>> 76ba2431
             charge_state = N_current - e_hat
             charge_state[charge_state < 0] = 0
             energies.append(self.compute_energy(N=charge_state, V_v=V_v))
@@ -975,21 +944,12 @@
 
         for dot_id in range(n_dots):
             e_hat = I_mat[dot_id]
-<<<<<<< HEAD
 
             for add_e in range(how_many):
                 charge_state = N_current + (add_e+1)*e_hat
                 charge_state[charge_state < 0] = 0
                 energies.append(self.compute_energy(N=charge_state, V_v=V_v))
 
-=======
-
-            for add_e in range(how_many):
-                charge_state = N_current + (add_e+1)*e_hat
-                charge_state[charge_state < 0] = 0
-                energies.append(self.compute_energy(N=charge_state, V_v=V_v))
-
->>>>>>> 76ba2431
             charge_state = N_current - e_hat
             charge_state[charge_state < 0] = 0
             energies.append(self.compute_energy(N=charge_state, V_v=V_v))
@@ -1016,20 +976,12 @@
         diagram: np.ndarray,
         kernel_widths: Union[float, Sequence[float]] = [3.0, 3.0],
     ) -> np.ndarray:
-<<<<<<< HEAD
         """Uses a Gaussian filter to broaden a stickfigure diagram.
-=======
-        """Uses a Gaussian filter to broadedn a stickfigure diagram.
->>>>>>> 76ba2431
 
         Args:
             diagram (np.ndarray): The previously computed stickfigure diagram
             kernel_width (list, float): Width of the Gaussian kernel. Can be a
-<<<<<<< HEAD
                 single number or list of the same length as the diagram's
-=======
-                single number or list of the same lenght as the diagram's
->>>>>>> 76ba2431
                 dimensions.
 
         Return:
@@ -1080,7 +1032,6 @@
         quality: int = 1,
     ) -> Union[None, int]:
         """Save data to a database using QCoDeS.
-<<<<<<< HEAD
 
         Args:
             parameters (list): List of QCoDeS parameters to register for
@@ -1096,23 +1047,6 @@
         # TODO: Save the data as arrays and remove for loops. To be updated to
         # new QCoDeS data formats
 
-=======
-
-        Args:
-            parameters (list): List of QCoDeS parameters to register for
-                measurement.
-            setpoints (list): List of setpoints, i.e. voltage values.
-            data (np.ndarray): The measurement to save.
-            nt_label (list): List of machine learning/nanotune labels to save.
-            quality (int): The measurement's quality, to be saved as metadata.
-
-        Returns:
-            int: QCoDeS data run id.
-        """
-        # TODO: Save the data as arrays and remove for loops. To be updated to
-        # new QCoDeS data formats
-
->>>>>>> 76ba2431
         dummy_lockin = DummyInstrument("dummy_lockin", gates=["R"])
         if len(parameters) not in [1, 2]:
             logger.error("Only 1D and 2D sweeps supported right now.")
@@ -1157,11 +1091,7 @@
 
         meta_add_on = dict.fromkeys(nt.config["core"]["meta_fields"], None)
         meta_add_on["device_name"] = self.name
-<<<<<<< HEAD
         nm = dict.fromkeys(["transport", "rf"], (0, 1))
-=======
-        nm = dict.fromkeys(["dc_current", "dc_sensor", "rf"], (0, 1))
->>>>>>> 76ba2431
         meta_add_on["normalization_constants"] = nm
 
         ds.add_metadata(nt.meta_tag, json.dumps(meta_add_on))
@@ -1188,11 +1118,7 @@
         V_v: Optional[Sequence[float]] = None,
         N_limits: Optional[N_lmt_type] = None,
     ) -> List[List[float]]:
-<<<<<<< HEAD
         """Determines voltages to sweep to measure specific charge transitions.
-=======
-        """ Determines voltages to sweep to measure specific charge transitions.
->>>>>>> 76ba2431
 
         Args:
             voltage_node_idx (list): Indices of voltages nodes to sweep.
@@ -1251,24 +1177,12 @@
 
         return list(zip(V_init_config, V_stop_config))
 
-<<<<<<< HEAD
     def _get_N(self) -> List[int]:
         """ QCoDeS parameter getter for charge configuration N. """
         for inn, c_n in enumerate(self.charge_nodes):
             self._N[inn] = c_n.n()
         return self._N
 
-=======
-    def _get_charge_node_mapping(self) -> Dict[int, str]:
-        return self._charge_node_mapping
-
-    def _get_N(self) -> List[int]:
-        """ QCoDeS parameter getter for charge configuration N. """
-        for inn, c_n in enumerate(self.charge_nodes):
-            self._N[inn] = c_n.n()
-        return self._N
-
->>>>>>> 76ba2431
     def _set_N(self, value: List[int]):
         """ QCoDeS parameter setter for charge configuration N. """
         value = list(value)
@@ -1293,7 +1207,6 @@
         """ QCoDeS parameter getter for dot capacitance matrix C_cc. Diagonals
         of C_cc is the sum of all capacitances connected to the respective
         charge node, calculated in _get_C_cc_diagonals.
-<<<<<<< HEAD
         """
         current_C_cc = np.array(self._C_cc)
         diagonals = self._get_C_cc_diagonals()
@@ -1369,84 +1282,6 @@
         """ QCoDeS parameter getter for lead capacitance L(eft). """
         return self._c_l
 
-=======
-        """
-        current_C_cc = np.array(self._C_cc)
-        diagonals = self._get_C_cc_diagonals()
-        for dot_ind in range(len(self.charge_nodes)):
-            current_C_cc[dot_ind, dot_ind] = diagonals[dot_ind, dot_ind]
-
-        self._C_cc = current_C_cc.tolist()
-        return self._C_cc
-
-    def _set_C_cc(self, off_diagonals: List[List[float]]):
-        """ QCoDeS parameter setter for dot capacitance matrix C_cc. """
-        self._C_cc = np.zeros([len(self.charge_nodes), len(self.charge_nodes)])
-        for dinx, diagonal in enumerate(off_diagonals):
-            if len(diagonal) != (len(self.charge_nodes) - dinx - 1):
-                logger.error(
-                    "CapacitanceModel: Unable to set C_cc. "
-                    + "Please specify off diagonals in a list of "
-                    + "lists: [[1st off diagonal], "
-                    + "[2nd off diagonal]]"
-                )
-            self._C_cc += np.diag(diagonal, k=dinx + 1)
-            self._C_cc += np.diag(diagonal, k=-dinx - 1)
-
-        self._C_cc += self._get_C_cc_diagonals()
-        self._C_cc = self._C_cc.tolist()
-
-    def _get_C_cc_diagonals(self) -> np.ndarray:
-        """Getter for diagonal values of dot capacitance matrix C_cc.
-        We assume that every dot is coupled to every other, meaning that
-        that if three or more dots are aligned the first will have a capacitive
-        coupling to the last. In the same manner, all dots are coupled to the
-        leads. Change if necessary.
-        """
-
-        C_cv_sums = np.sum(np.absolute(np.array(self._C_cv)), axis=1)
-        # from other dots:
-        off_diag = self._C_cc - np.diag(np.diag(self._C_cc))
-        off_diag_sums = np.sum(np.absolute(off_diag), axis=1)
-
-        diag = C_cv_sums + off_diag_sums
-        diag += np.absolute(self._c_r) + np.absolute(self._c_r)
-
-        return np.diag(diag)
-
-    def _get_C_cv(self) -> List[List[float]]:
-        """ QCoDeS parameter getter for dot capacitance matrix C_cv. """
-        return self._C_cv
-
-    def _set_C_cv(self, value: List[List[float]]):
-        """ QCoDeS parameter setter for dot capacitance matrix C_cv. Updates dot
-        capacitance matrix C_cc as its diagonals depend on C_cv
-        """
-        self._C_cv = value
-        _ = self._get_C_cc()
-
-    def _get_c_r(self) -> float:
-        """ QCoDeS parameter getter for lead capacitance R(right). """
-        return self._c_r
-
-    def _set_c_r(self, value: float):
-        """ QCoDeS parameter setter for lead capacitance R(right). Updates dot
-        capacitance matrix C_cc as its diagonals depend on c_r
-        """
-        self._c_r = value
-        try:
-            _ = self._get_C_cc()
-        except Exception:
-            logger.warning(
-                "Setting CapacitanceModel.c_r: Unable to update C_cc"
-            )
-            pass
-
-    def _get_c_l(self) -> float:
-        """ QCoDeS parameter getter for lead capacitance L(eft). """
-        return self._c_l
-
->>>>>>> 76ba2431
     def _set_c_l(self, value: float):
         """ QCoDeS parameter setter for lead capacitance L(eft). Updates dot
         capacitance matrix C_cc as its diagonals depend on c_l
@@ -1459,9 +1294,6 @@
                 "Setting CapacitanceModel.c_l: Unable to update C_cc"
             )
             pass
-<<<<<<< HEAD
 
         self._C_cc += self._get_C_cc_diagonals()
-        self._C_cc = self._C_cc.tolist()
-=======
->>>>>>> 76ba2431
+        self._C_cc = self._C_cc.tolist()