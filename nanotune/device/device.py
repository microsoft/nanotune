--- conflicted
+++ resolved
@@ -2,14 +2,9 @@
 import copy
 import logging
 from enum import Enum
-<<<<<<< HEAD
-from typing import (Any, Dict, Optional, Sequence, Tuple, Union, Mapping,
-    Sequence, List)
-=======
 from typing import (
     Any, Dict, Optional, Sequence, Tuple, Union, Mapping, Sequence, List, MutableMapping
 )
->>>>>>> 492b03b2
 
 import numpy as np
 from dataclasses import asdict, dataclass
