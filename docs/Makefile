# Minimal makefile for Sphinx documentation
#

# You can set these variables from the command line.
SPHINXOPTS    ?=
SPHINXBUILD   ?= sphinx-build
SOURCEDIR     = .
BUILDDIR      = _build

# this is to to autmagic gh-pages
GH_PAGES_SOURCES = docs nanotune CONTRIBUTING.rst LICENSE

<<<<<<< HEAD
# this is to to autmagic gh-pages
GH_PAGES_SOURCES = docs nanotune CONTRIBUTING.rst LICENSE

=======
>>>>>>> b846b5fc
# Put it first so that "make" without argument is like "make help".
help:
	@$(SPHINXBUILD) -M help "$(SOURCEDIR)" "$(BUILDDIR)" $(SPHINXOPTS) $(O)

.PHONY: help Makefile clean

clean:
	rm -rf $(BUILDDIR)/*
	@$(SPHINXBUILD) -M clean "$(SOURCEDIR)" "$(BUILDDIR)" $(SPHINXOPTS) $(O)

# Catch-all target: route all unknown targets to Sphinx using the new
# "make mode" option.  $(O) is meant as a shortcut for $(SPHINXOPTS).
%: Makefile
	@$(SPHINXBUILD) -M $@ "$(SOURCEDIR)" "$(BUILDDIR)" $(SPHINXOPTS) $(O)<|MERGE_RESOLUTION|>--- conflicted
+++ resolved
@@ -10,12 +10,6 @@
 # this is to to autmagic gh-pages
 GH_PAGES_SOURCES = docs nanotune CONTRIBUTING.rst LICENSE
 
-<<<<<<< HEAD
-# this is to to autmagic gh-pages
-GH_PAGES_SOURCES = docs nanotune CONTRIBUTING.rst LICENSE
-
-=======
->>>>>>> b846b5fc
 # Put it first so that "make" without argument is like "make help".
 help:
 	@$(SPHINXBUILD) -M help "$(SOURCEDIR)" "$(BUILDDIR)" $(SPHINXOPTS) $(O)
